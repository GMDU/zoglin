use ast::{Command, CommandPart, StaticExpr};

use self::ast::{
  Expression, File, Function, FunctionCall, Import, Item, Module, Namespace, Resource,
  ResourceContent, Statement, ZoglinResource,
};
use crate::{
  error::{raise_error, Result},
  lexer::token::{Token, TokenKind},
};

pub mod ast;
mod json;

pub struct Parser {
  tokens: Vec<Token>,
  position: usize,
}

impl Parser {
  pub fn new(tokens: Vec<Token>) -> Parser {
    Parser {
      tokens,
      position: 0,
    }
  }

  pub fn parse(&mut self) -> Result<File> {
    let mut items = Vec::new();

    while !self.eof() {
      items.extend(self.parse_namespace()?);
    }

    Ok(File { items })
  }

  fn eof(&mut self) -> bool {
    // self.position > self.tokens.len()
    self.current().kind == TokenKind::EndOfFile
  }

  fn should_skip(&self, offset: usize, ignore: &[TokenKind]) -> bool {
    if ignore.contains(&self.tokens[self.position + offset].kind) {
      return false;
    }

    self.tokens[self.position + offset].kind == TokenKind::Comment
      || self.tokens[self.position + offset].kind == TokenKind::EndOfInclude
  }

  fn is(&self, kinds: &[TokenKind]) -> bool {
    kinds.contains(&self.current_including(kinds).kind)
  }

  fn current(&self) -> Token {
    let mut offset = 0;
    while self.should_skip(offset, &[]) {
      offset += 1;
    }
    self.tokens[self.position + offset].clone()
  }

  fn current_including(&self, kinds: &[TokenKind]) -> Token {
    let mut offset = 0;
    while self.should_skip(offset, kinds) {
      offset += 1;
    }
    self.tokens[self.position + offset].clone()
  }

  fn consume(&mut self) -> Token {
    let current = self.current();
    while self.should_skip(0, &[]) {
      self.position += 1;
    }
    self.position += 1;
    current
  }

  fn consume_including(&mut self, kinds: &[TokenKind]) -> Token {
    let current = self.current_including(kinds);
    while self.should_skip(0, kinds) {
      self.position += 1;
    }
    self.position += 1;
    current
  }

  fn expect(&mut self, kind: TokenKind) -> Result<Token> {
    let next = self.consume();
    if next.kind != kind {
      return Err(raise_error(
        next.location,
        &format!("Expected {:?}, got {:?}", kind, next.kind),
      ));
    }
    Ok(next)
  }

  fn parse_namespace(&mut self) -> Result<Vec<Namespace>> {
    let file = self.expect(TokenKind::NamespaceKeyword)?.location.file;
    let name = self.expect(TokenKind::Identifier)?.value;

    if self.current().kind == TokenKind::LeftBrace {
      return Ok(vec![self.parse_block_namespace(name)?]);
    }
    let mut namespaces = Vec::new();

    let mut items = Vec::new();
    while !self.is_namespace_end(&file) {
      if self.current().kind == TokenKind::NamespaceKeyword {
        namespaces.extend(self.parse_namespace()?);
      } else {
        items.push(self.parse_item()?);
      }
    }

    if self.is(&[TokenKind::EndOfInclude]) {
      self.consume_including(&[TokenKind::EndOfInclude]);
    }

    namespaces.push(Namespace { items, name });

    Ok(namespaces)
  }

  fn is_namespace_end(&mut self, file: &String) -> bool {
    let next = self.current_including(&[TokenKind::EndOfInclude, TokenKind::EndOfFile]);
    if next.kind == TokenKind::EndOfFile {
      return true;
    }
    if next.kind == TokenKind::EndOfInclude {
      if next.location.file == *file {
        return true;
      }
      self.consume_including(&[TokenKind::EndOfInclude]);
      return self.is_namespace_end(file);
    }
    false
  }

  fn parse_block_namespace(&mut self, name: String) -> Result<Namespace> {
    self.expect(TokenKind::LeftBrace)?;

    let mut items = Vec::new();
    while self.current().kind != TokenKind::RightBrace {
      items.push(self.parse_item()?);
    }
    self.expect(TokenKind::RightBrace)?;

    Ok(Namespace { name, items })
  }

  fn parse_item(&mut self) -> Result<Item> {
    Ok(match self.current().kind {
      TokenKind::ModuleKeyword => Item::Module(self.parse_module()?),
      TokenKind::ImportKeyword => Item::Import(self.parse_import()?),
      TokenKind::ResourceKeyword | TokenKind::AssetKeyword => {
        Item::Resource(self.parse_resource()?)
      }
      TokenKind::FunctionKeyword => Item::Function(self.parse_function()?),
      _ => {
        return Err(raise_error(
          self.current().location,
          &format!("Unexpected token kind: {:?}", self.current().kind),
        ))
      }
    })
  }

  fn parse_module(&mut self) -> Result<Module> {
    self.expect(TokenKind::ModuleKeyword)?;
    let name = self.expect(TokenKind::Identifier)?.value;
    self.expect(TokenKind::LeftBrace)?;

    let mut items = Vec::new();
    while self.current().kind != TokenKind::RightBrace {
      items.push(self.parse_item()?);
    }
    self.expect(TokenKind::RightBrace)?;

    Ok(Module { name, items })
  }

  fn parse_import(&mut self) -> Result<Import> {
    self.expect(TokenKind::ImportKeyword)?;
    let path = self.parse_zoglin_resource()?;
    let mut alias = None;
    if self.current().kind == TokenKind::AsKeyword {
      self.consume();
      alias = Some(self.expect(TokenKind::Identifier)?.value);
    }
    Ok(Import { path, alias })
  }

  fn parse_resource(&mut self) -> Result<Resource> {
    let is_asset = self.consume().kind == TokenKind::AssetKeyword;
    let kind = self.parse_resource_path()?;
    let content: ResourceContent;

    if self.current().kind == TokenKind::Identifier {
      let name = self.expect(TokenKind::Identifier)?.value;
      let token = self.expect(TokenKind::JSON)?;

      content = ResourceContent::Text(name, json::from_json5(&token.value, token.location)?);
    } else {
      let token = self.expect(TokenKind::String)?;
      let (base_path, path) = if token.value.starts_with('/') {
        (token.location.root, token.value[1..].to_string())
      } else {
        (token.location.file, token.value)
      };
      content = ResourceContent::File(path, base_path);
    }

    Ok(Resource {
      kind,
      content,
      is_asset,
    })
  }

  fn parse_resource_path(&mut self) -> Result<String> {
    if self.current().kind == TokenKind::Dot {
      return Ok(self.consume().value);
    }

    let mut text = self.expect(TokenKind::Identifier)?.value;
    while self.current().kind == TokenKind::ForwardSlash {
      text.push('/');
      self.consume();
      text.push_str(&self.expect(TokenKind::Identifier)?.value);
    }
    Ok(text)
  }

  fn parse_function(&mut self) -> Result<Function> {
    self.expect(TokenKind::FunctionKeyword)?;
    let name = self.expect(TokenKind::Identifier)?.value;

    self.expect(TokenKind::LeftParen)?;
    self.expect(TokenKind::RightParen)?;

    self.expect(TokenKind::LeftBrace)?;
    let mut items = Vec::new();
    while self.current().kind != TokenKind::RightBrace {
      items.push(self.parse_statement()?);
    }
    self.expect(TokenKind::RightBrace)?;

    Ok(Function { name, items })
  }

  fn parse_statement(&mut self) -> Result<Statement> {
    Ok(match self.current_including(&[TokenKind::Comment]).kind {
      TokenKind::CommandBegin => Statement::Command(self.parse_command()?),
      TokenKind::Comment => {
        let comment = self.consume_including(&[TokenKind::Comment]).value;
        Statement::Comment(comment)
      }
      _ => Statement::Expression(self.parse_expression()?),
    })
  }

  fn parse_command(&mut self) -> Result<Command> {
    self.expect(TokenKind::CommandBegin)?;
    let mut parts = Vec::new();

    while self.current().kind != TokenKind::CommandEnd {
      match self.current().kind {
        TokenKind::CommandString => parts.push(CommandPart::Literal(self.consume().value)),
        _ => parts.push(CommandPart::Expression(self.parse_static_expr()?)),
      }
    }

    self.consume();

    Ok(Command { parts })
  }

  fn parse_static_expr(&mut self) -> Result<StaticExpr> {
    let is_fn = self.current().kind == TokenKind::FunctionKeyword;
    if is_fn {
      self.consume();
    }
    let resource = self.parse_zoglin_resource()?;
    if self.current().kind == TokenKind::LeftParen {
      if is_fn {
        return Err(raise_error(
          self.current().location,
          "`fn` keyword not required when calling a function",
        ));
      }
      self.consume();
      self.expect(TokenKind::RightParen)?;

      return Ok(StaticExpr::FunctionCall(FunctionCall { path: resource }));
    }
    return Ok(StaticExpr::ResourceRef { resource, is_fn });
  }

<<<<<<< HEAD
  fn parse_expression(&mut self) -> Expression {
    match self.current().kind {
      TokenKind::Integer => {
        let value = self.consume().value.parse().unwrap();
        Expression::Integer(value)
      }
      TokenKind::Colon | TokenKind::Identifier => {
        let resource = self.parse_zoglin_resource();
        if self.current().kind == TokenKind::LeftParen {
          Expression::FunctionCall(self.parse_function_call(resource))
        } else {
          Expression::Variable(resource)
        }
      }
      _ => raise_error(&self.current().location, &format!("Expected expression, got {:?}.", self.current().kind))
    }
  }

  fn parse_function_call(&mut self, path: ZoglinResource) -> FunctionCall {
    self.expect(TokenKind::LeftParen);
    self.expect(TokenKind::RightParen);
    FunctionCall { path }
=======
  fn parse_expression(&mut self) -> Result<Expression> {
    Ok(Expression::FunctionCall(self.parse_function_call()?))
  }

  fn parse_function_call(&mut self) -> Result<FunctionCall> {
    let path = self.parse_zoglin_resource()?;
    self.expect(TokenKind::LeftParen)?;
    self.expect(TokenKind::RightParen)?;
    Ok(FunctionCall { path })
>>>>>>> 1d5f0307
  }

  fn parse_zoglin_resource(&mut self) -> Result<ZoglinResource> {
    let mut resource = ZoglinResource {
      namespace: None,
      modules: Vec::new(),
      name: String::new(),
    };
    let mut allow_colon: bool = true;
    if self.current().kind == TokenKind::Colon {
      self.consume();
      allow_colon = false;
      resource.namespace = Some(String::new());
    }
    loop {
      let identifier = self.expect(TokenKind::Identifier)?.value;
      match self.current().kind {
        TokenKind::Colon => {
          self.consume();
          if allow_colon && self.current().kind == TokenKind::Identifier {
            resource.namespace = Some(identifier);
            allow_colon = false;
          } else {
            resource.name = identifier;
            break;
          }
        }
        TokenKind::ForwardSlash => {
          resource.modules.push(identifier);
          allow_colon = false;
          self.consume();
        }
        _ => {
          resource.name = identifier;
          break;
        }
      }
    }
    Ok(resource)
  }
}<|MERGE_RESOLUTION|>--- conflicted
+++ resolved
@@ -279,6 +279,24 @@
     Ok(Command { parts })
   }
 
+  fn parse_expression(&mut self) -> Result<Expression> {
+    match self.current().kind {
+      TokenKind::Integer => {
+        let value = self.consume().value.parse().unwrap();
+        Ok(Expression::Integer(value))
+      }
+      TokenKind::Colon | TokenKind::Identifier => {
+        let resource = self.parse_zoglin_resource()?;
+        if self.current().kind == TokenKind::LeftParen {
+          Ok(Expression::FunctionCall(self.parse_function_call(resource)?))
+        } else {
+          Ok(Expression::Variable(resource))
+        }
+      }
+      _ => Err(raise_error(self.current().location, &format!("Expected expression, got {:?}.", self.current().kind)))
+    }
+  }
+
   fn parse_static_expr(&mut self) -> Result<StaticExpr> {
     let is_fn = self.current().kind == TokenKind::FunctionKeyword;
     if is_fn {
@@ -300,40 +318,10 @@
     return Ok(StaticExpr::ResourceRef { resource, is_fn });
   }
 
-<<<<<<< HEAD
-  fn parse_expression(&mut self) -> Expression {
-    match self.current().kind {
-      TokenKind::Integer => {
-        let value = self.consume().value.parse().unwrap();
-        Expression::Integer(value)
-      }
-      TokenKind::Colon | TokenKind::Identifier => {
-        let resource = self.parse_zoglin_resource();
-        if self.current().kind == TokenKind::LeftParen {
-          Expression::FunctionCall(self.parse_function_call(resource))
-        } else {
-          Expression::Variable(resource)
-        }
-      }
-      _ => raise_error(&self.current().location, &format!("Expected expression, got {:?}.", self.current().kind))
-    }
-  }
-
-  fn parse_function_call(&mut self, path: ZoglinResource) -> FunctionCall {
-    self.expect(TokenKind::LeftParen);
-    self.expect(TokenKind::RightParen);
-    FunctionCall { path }
-=======
-  fn parse_expression(&mut self) -> Result<Expression> {
-    Ok(Expression::FunctionCall(self.parse_function_call()?))
-  }
-
-  fn parse_function_call(&mut self) -> Result<FunctionCall> {
-    let path = self.parse_zoglin_resource()?;
+  fn parse_function_call(&mut self, path: ZoglinResource) -> Result<FunctionCall> {
     self.expect(TokenKind::LeftParen)?;
     self.expect(TokenKind::RightParen)?;
     Ok(FunctionCall { path })
->>>>>>> 1d5f0307
   }
 
   fn parse_zoglin_resource(&mut self) -> Result<ZoglinResource> {
