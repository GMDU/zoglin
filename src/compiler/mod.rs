--- conflicted
+++ resolved
@@ -216,17 +216,14 @@
     }
   }
 
-<<<<<<< HEAD
   fn compile_statement(&self, statement: &Statement, location: &ResourceLocation) -> Vec<String> {
     match statement {
-      Statement::Command(command) => vec![command.clone()],
+      Statement::Command(command) => vec![self.compile_command(command, location)],
       Statement::Comment(comment) => vec![comment.clone()],
       Statement::Expression(expression) => self.compile_expression(expression, location).0,
     }
   }
 
-=======
->>>>>>> 1d5f0307
   fn compile_function(&self, function: &ast::Function, location: &ResourceLocation) -> Function {
     let commands = function
       .items
@@ -240,21 +237,6 @@
     }
   }
 
-<<<<<<< HEAD
-  fn compile_expression(&self, expression: &Expression, location: &ResourceLocation) -> (Vec<String>, ExpressionType) {
-    match expression {
-      Expression::FunctionCall(function_call) => (vec![self.compile_function_call(function_call, location)], ExpressionType::Void),
-      Expression::Integer(integer) => (Vec::new(), ExpressionType::Integer(integer.clone()))
-    }    
-=======
-  fn compile_statement(&self, statement: &Statement, location: &ResourceLocation) -> String {
-    match statement {
-      Statement::Command(command) => self.compile_command(command, location),
-      Statement::Comment(comment) => comment.clone(),
-      Statement::Expression(expression) => self.compile_expression(expression, location),
-    }
-  }
-
   fn compile_command(&self, command: &Command, location: &ResourceLocation) -> String {
     let mut result = String::new();
 
@@ -268,6 +250,14 @@
     }
 
     result
+  }
+
+  fn compile_expression(&self, expression: &Expression, location: &ResourceLocation) -> (Vec<String>, ExpressionType) {
+    match expression {
+      Expression::FunctionCall(function_call) => (vec![self.compile_function_call(function_call, location)], ExpressionType::Void),
+      Expression::Integer(integer) => (Vec::new(), ExpressionType::Integer(integer.clone())),
+      Expression::Variable(_) => todo!(),
+    }
   }
 
   fn compile_static_expr(&self, expr: &StaticExpr, location: &ResourceLocation) -> String {
@@ -282,12 +272,6 @@
         is_fn: false,
       } => ResourceLocation::from_zoglin_resource(location, resource).to_string(),
     }
-  }
-
-  fn compile_expression(&self, expression: &Expression, location: &ResourceLocation) -> String {
-    let Expression::FunctionCall(function_call) = expression;
-    self.compile_function_call(function_call, location)
->>>>>>> 1d5f0307
   }
 
   fn compile_function_call(
